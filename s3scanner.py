#########
#
# AWS S3scanner - Scans domain names for S3 buckets
# 
# Author:  Dan Salmon (twitter.com/bltjetpack, github.com/sa7mon)
# Created: 6/19/17
# License: Creative Commons (CC BY-NC-SA 4.0))
#
#########

import argparse
import s3utils as s3
import logging
import coloredlogs
import sys
import os.path

currentVersion = '1.0.0'



# We want to use both formatter classes, so a custom class it is
class CustomFormatter(argparse.RawTextHelpFormatter, argparse.RawDescriptionHelpFormatter):
    pass


# Instantiate the parser
parser = argparse.ArgumentParser(description='#  s3scanner - Find S3 buckets and dump!\n'
                                             '#\n'
                                             '#  Author: Dan Salmon - @bltjetpack, github.com/sa7mon\n',
                                 prog='s3scanner', formatter_class=CustomFormatter)

# Declare arguments
parser.add_argument('-o', '--out-file', required=False, dest='outFile',
                    help='Name of file to save the successfully checked buckets in (Default: buckets.txt)')
# parser.add_argument('-c', '--include-closed', required=False, dest='includeClosed', action='store_true',
#                     help='Include found but closed buckets in the out-file')
parser.add_argument('-d', '--dump', required=False, dest='dump', action='store_true',
                    help='Dump all found open buckets locally')
parser.add_argument('-l', '--list', required=False, dest='list', action='store_true',
                    help='List all found open buckets locally')
parser.add_argument('--version', required=False, dest='version', action='store_true',
                    help='Display the current version of this tool')
parser.add_argument('buckets', help='Name of text file containing buckets to check')

# parser.set_defaults(includeClosed=False)
parser.set_defaults(outFile='./buckets.txt')
parser.set_defaults(dump=False)


if len(sys.argv) == 1:              # No args supplied, print the full help text instead of the short usage text
    parser.print_help()
    sys.exit(0)
elif len(sys.argv) == 2:
    if sys.argv[1] == '--version':  # Only --version arg supplied. Print the version and exit.
        print(currentVersion)
        sys.exit(0)


# Parse the args
args = parser.parse_args()

# Create file logger
flog = logging.getLogger('s3scanner-file')
flog.setLevel(logging.DEBUG)              # Set log level for logger object

# Create file handler which logs even debug messages
fh = logging.FileHandler(args.outFile)
fh.setLevel(logging.DEBUG)

# Add the handler to logger
flog.addHandler(fh)

# Create secondary logger for logging to screen
slog = logging.getLogger('s3scanner-screen')
slog.setLevel(logging.INFO)

# Logging levels for the screen logger:
#   INFO  = found
#   ERROR = not found
# The levels serve no other purpose than to specify the output color

levelStyles = {
        'info': {'color': 'blue'},
        'warning': {'color': 'yellow'},
        'error': {'color': 'red'}
        }

fieldStyles = {
        'asctime': {'color': 'white'}
        }

# Use coloredlogs to add color to screen logger. Define format and styles.
coloredlogs.install(level='DEBUG', logger=slog, fmt='%(asctime)s   %(message)s',
                    level_styles=levelStyles, field_styles=fieldStyles)

if not s3.checkAwsCreds():
    s3.awsCredsConfigured = False
    slog.error("Warning: AWS credentials not configured. Open buckets will be shown as closed. Run:"
               " `aws configure` to fix this.\n")

<<<<<<< HEAD
with open(args.buckets, 'r') as f:
    for line in f:
        line = line.rstrip()            # Remove any extra whitespace

        # Determine what kind of input we're given. Options:
        #   bucket name   i.e. mybucket
        #   domain name   i.e. flaws.cloud
        #   full S3 url   i.e. flaws.cloud.s3-us-west-2.amazonaws.com
        #   bucket:region i.e. flaws.cloud:us-west-2

        if ".amazonaws.com" in line:    # We were given a full s3 url
            bucket = line[:line.rfind(".s3")]
        elif ":" in line:               # We were given a bucket in 'bucket:region' format
            bucket = line.split(":")[0]
        else:                           # We were either given a bucket name or domain name
            bucket = line

        valid = s3.checkBucketName(bucket)

        if not valid:
            message = "{0:>11} : {1}".format("[invalid]", bucket)
            slog.error(message)
            continue

        if s3.awsCredsConfigured:
            b = s3.checkAcl(bucket)
        else:
            a = s3.checkBucketWithoutCreds(bucket)
            b = {"found": a, "acls": "unknown - no aws creds"}

        if b["found"]:

            size = s3.getBucketSize(bucket)  # Try to get the size of the bucket

            message = "{0:>11} : {1}".format("[found]", bucket + " | " + size + " | ACLs: " + str(b["acls"]))
            slog.info(message)
            flog.debug(message)

            if args.dump:
                if size not in ["AccessDenied", "AllAccessDisabled"]:
                    slog.info("{0:>11} : {1} - {2}".format("[found]", bucket, "Attempting to dump...this may take a while."))
                    s3.dumpBucket(bucket)
            if args.list:
                if str(b["acls"]) not in ["AccessDenied", "AllAccessDisabled"]:
                    s3.listBucket(bucket)
        else:
            message = "{0:>11} : {1}".format("[not found]", bucket)
            slog.error(message)
=======
if os.path.isfile(args.buckets):
    with open(args.buckets, 'r') as f:
        for line in f:
            line = line.rstrip()            # Remove any extra whitespace
            s3.checkBucket(line, slog, flog, args.dump, args.list)
else:
    # It's a single bucket
    s3.checkBucket(args.buckets, slog, flog, args.dump, args.list)
>>>>>>> 02f8c97a
<|MERGE_RESOLUTION|>--- conflicted
+++ resolved
@@ -99,56 +99,6 @@
     slog.error("Warning: AWS credentials not configured. Open buckets will be shown as closed. Run:"
                " `aws configure` to fix this.\n")
 
-<<<<<<< HEAD
-with open(args.buckets, 'r') as f:
-    for line in f:
-        line = line.rstrip()            # Remove any extra whitespace
-
-        # Determine what kind of input we're given. Options:
-        #   bucket name   i.e. mybucket
-        #   domain name   i.e. flaws.cloud
-        #   full S3 url   i.e. flaws.cloud.s3-us-west-2.amazonaws.com
-        #   bucket:region i.e. flaws.cloud:us-west-2
-
-        if ".amazonaws.com" in line:    # We were given a full s3 url
-            bucket = line[:line.rfind(".s3")]
-        elif ":" in line:               # We were given a bucket in 'bucket:region' format
-            bucket = line.split(":")[0]
-        else:                           # We were either given a bucket name or domain name
-            bucket = line
-
-        valid = s3.checkBucketName(bucket)
-
-        if not valid:
-            message = "{0:>11} : {1}".format("[invalid]", bucket)
-            slog.error(message)
-            continue
-
-        if s3.awsCredsConfigured:
-            b = s3.checkAcl(bucket)
-        else:
-            a = s3.checkBucketWithoutCreds(bucket)
-            b = {"found": a, "acls": "unknown - no aws creds"}
-
-        if b["found"]:
-
-            size = s3.getBucketSize(bucket)  # Try to get the size of the bucket
-
-            message = "{0:>11} : {1}".format("[found]", bucket + " | " + size + " | ACLs: " + str(b["acls"]))
-            slog.info(message)
-            flog.debug(message)
-
-            if args.dump:
-                if size not in ["AccessDenied", "AllAccessDisabled"]:
-                    slog.info("{0:>11} : {1} - {2}".format("[found]", bucket, "Attempting to dump...this may take a while."))
-                    s3.dumpBucket(bucket)
-            if args.list:
-                if str(b["acls"]) not in ["AccessDenied", "AllAccessDisabled"]:
-                    s3.listBucket(bucket)
-        else:
-            message = "{0:>11} : {1}".format("[not found]", bucket)
-            slog.error(message)
-=======
 if os.path.isfile(args.buckets):
     with open(args.buckets, 'r') as f:
         for line in f:
@@ -156,5 +106,4 @@
             s3.checkBucket(line, slog, flog, args.dump, args.list)
 else:
     # It's a single bucket
-    s3.checkBucket(args.buckets, slog, flog, args.dump, args.list)
->>>>>>> 02f8c97a
+    s3.checkBucket(args.buckets, slog, flog, args.dump, args.list)